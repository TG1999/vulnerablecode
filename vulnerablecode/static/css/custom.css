--- conflicted
+++ resolved
@@ -374,7 +374,6 @@
     margin: 0px 0px 6px 10px;
 }
 
-<<<<<<< HEAD
 /* CSS for dev fixed by headers */
 .dev_fixed_by_headers {
     border: solid 1px #cccccc;
@@ -390,38 +389,40 @@
 
 .non-floating-purl {
     position: relative;
-=======
+    width: 100%;
+    z-index: 100;
+    margin-bottom: 0px;
+}
+
+.non-floating-purl .table td,
+.non-floating-purl .table tbody tr:last-child td,
+.non-floating-purl .table th {
+    border: solid 1px #dbdbdb;
+    background-color: #ffffff;
+}
+
+.non-vuln {
+    margin-top: -25px;
+}
+
+.non-vuln .table td,
+.non-vuln .table tbody tr:last-child td,
+.non-vuln .table th {
+    border: solid 1px #dbdbdb;
+}
+
 /* Floating container to display the PURL on the Package details page as the user scrolls down. */
 .floating-purl {
     position: sticky;
     top: 0;
->>>>>>> 4e46cc37
     width: 100%;
     z-index: 100;
     margin-bottom: 0px;
 }
 
-<<<<<<< HEAD
-.non-floating-purl .table td,
-.non-floating-purl .table tbody tr:last-child td,
-.non-floating-purl .table th {
-    border: solid 1px #dbdbdb;
-    background-color: #ffffff;
-}
-
-.non-vuln {
-    margin-top: -25px;
-}
-
-.non-vuln .table td,
-.non-vuln .table tbody tr:last-child td,
-.non-vuln .table th {
-    border: solid 1px #dbdbdb;
-=======
 .floating-purl .table td,
 .floating-purl .table tbody tr:last-child td,
 .floating-purl .table th {
     border: solid 1px #dbdbdb;
     background-color: #ffffff;
->>>>>>> 4e46cc37
 }