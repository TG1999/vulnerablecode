#
# Copyright (c) nexB Inc. and others. All rights reserved.
# VulnerableCode is a trademark of nexB Inc.
# SPDX-License-Identifier: Apache-2.0
# See http://www.apache.org/licenses/LICENSE-2.0 for the license text.
# See https://github.com/nexB/vulnerablecode for support or download.
# See https://aboutcode.org for more information about nexB OSS projects.
#

from urllib.parse import unquote

from django.db.models import Prefetch
from django_filters import rest_framework as filters
from packageurl import PackageURL
from rest_framework import serializers
from rest_framework import viewsets
from rest_framework.decorators import action
from rest_framework.response import Response
from rest_framework.throttling import AnonRateThrottle
from rest_framework.throttling import UserRateThrottle

from vulnerabilities.models import Alias
from vulnerabilities.models import Package
from vulnerabilities.models import Vulnerability
from vulnerabilities.models import VulnerabilityReference
from vulnerabilities.models import VulnerabilitySeverity
from vulnerabilities.models import get_purl_query_lookups
from vulnerabilities.throttling import StaffUserRateThrottle


class VulnerabilitySeveritySerializer(serializers.ModelSerializer):
    class Meta:
        model = VulnerabilitySeverity
        fields = ["value", "scoring_system", "scoring_elements"]


class VulnerabilityReferenceSerializer(serializers.ModelSerializer):
    scores = VulnerabilitySeveritySerializer(many=True, source="vulnerabilityseverity_set")
    reference_url = serializers.CharField(source="url")

    class Meta:
        model = VulnerabilityReference
        fields = ["reference_url", "reference_id", "scores", "url"]


class MinimalPackageSerializer(serializers.HyperlinkedModelSerializer):
    """
    Used for nesting inside vulnerability focused APIs.
    """

<<<<<<< HEAD
    affected_by_vulnerabilities = serializers.SerializerMethodField("get_affected_vulnerabilities")

    def get_affected_vulnerabilities(self, package):
        parent_affected_vulnerabilities = package.fixed_package_details.get("vulnerabilities", None)
        affected_vulnerabilities = []

        if parent_affected_vulnerabilities:
            for vuln in parent_affected_vulnerabilities:
                affected_vulnerability = {}

                affected_vulnerability["vulnerability"] = vuln.get(
                    "vulnerability", None
                ).vulnerability_id

                affected_vulnerabilities.append(affected_vulnerability)

        return affected_vulnerabilities
=======
    def get_affected_vulnerabilities(self, package):
        parent_affected_vulnerabilities = package.fixed_package_details.get("vulnerabilities") or []
        affected_vulnerabilities = []

        for vuln in parent_affected_vulnerabilities:
            affected_vulnerabilities.append(self.get_vulnerability(vuln))

        return affected_vulnerabilities

    def get_vulnerability(self, vuln):
        affected_vulnerability = {}

        vulnerability = vuln.get("vulnerability")
        if vulnerability:
            affected_vulnerability["vulnerability"] = vulnerability.vulnerability_id
            return affected_vulnerability

    affected_by_vulnerabilities = serializers.SerializerMethodField("get_affected_vulnerabilities")
>>>>>>> 91c18173

    purl = serializers.CharField(source="package_url")

    class Meta:
        model = Package
<<<<<<< HEAD
        fields = ["url", "purl", "affected_by_vulnerabilities"]
=======
        fields = ["url", "purl", "is_vulnerable", "affected_by_vulnerabilities"]
>>>>>>> 91c18173


class MinimalVulnerabilitySerializer(serializers.HyperlinkedModelSerializer):
    """
    Lookup vulnerabilities by aliases (such as a CVE).
    """

    class Meta:
        model = Vulnerability
        fields = ["url", "vulnerability_id"]


class AliasSerializer(serializers.HyperlinkedModelSerializer):
    """
    Used for nesting inside package focused APIs.
    """

    class Meta:
        model = Alias
        fields = ["alias"]


class VulnSerializerRefsAndSummary(serializers.HyperlinkedModelSerializer):
    """
    Lookup vulnerabilities references by aliases (such as a CVE).
    """

    def to_representation(self, instance):
        data = super().to_representation(instance)
        aliases = [alias["alias"] for alias in data["aliases"]]
        data["aliases"] = aliases
        return data

    fixed_packages = MinimalPackageSerializer(
        many=True, source="filtered_fixed_packages", read_only=True
    )

    references = VulnerabilityReferenceSerializer(many=True, source="vulnerabilityreference_set")
    aliases = AliasSerializer(many=True, source="alias")

    class Meta:
        model = Vulnerability
        fields = ["url", "vulnerability_id", "summary", "references", "fixed_packages", "aliases"]


class VulnerabilitySerializer(serializers.HyperlinkedModelSerializer):
    fixed_packages = MinimalPackageSerializer(
        many=True, source="filtered_fixed_packages", read_only=True
    )
    affected_packages = MinimalPackageSerializer(many=True, read_only=True)

    references = VulnerabilityReferenceSerializer(many=True, source="vulnerabilityreference_set")
    aliases = AliasSerializer(many=True, source="alias")

    class Meta:
        model = Vulnerability
        fields = [
            "url",
            "vulnerability_id",
            "summary",
            "aliases",
            "fixed_packages",
            "affected_packages",
            "references",
        ]


class PackageSerializer(serializers.HyperlinkedModelSerializer):
    """
    Lookup software package using Package URLs
    """

    next_non_vulnerable_version = serializers.SerializerMethodField("get_next_non_vulnerable")

    def get_next_non_vulnerable(self, package):
        next_non_vulnerable = package.fixed_package_details.get("next_non_vulnerable", None)
        if next_non_vulnerable:
            return next_non_vulnerable.version
<<<<<<< HEAD
        else:
            return None
=======
>>>>>>> 91c18173

    latest_non_vulnerable_version = serializers.SerializerMethodField("get_latest_non_vulnerable")

    def get_latest_non_vulnerable(self, package):
        latest_non_vulnerable = package.fixed_package_details.get("latest_non_vulnerable", None)
        if latest_non_vulnerable:
            return latest_non_vulnerable.version
<<<<<<< HEAD
        else:
            return None
=======
>>>>>>> 91c18173

    purl = serializers.CharField(source="package_url")

    affected_by_vulnerabilities = serializers.SerializerMethodField("get_affected_vulnerabilities")

    fixing_vulnerabilities = serializers.SerializerMethodField("get_fixed_vulnerabilities")

    def get_fixed_packages(self, package):
        """
        Return a queryset of all packages that fix a vulnerability with
        same type, namespace, name, subpath and qualifiers of the `package`
        """
        return Package.objects.filter(
            name=package.name,
            namespace=package.namespace,
            type=package.type,
            qualifiers=package.qualifiers,
            subpath=package.subpath,
            packagerelatedvulnerability__fix=True,
        ).distinct()

    def get_vulnerabilities_for_a_package(self, package, fix) -> dict:
        """
        Return a mapping of vulnerabilities data related to the given `package`.
        Return vulnerabilities that affect the `package` if given `fix` flag is False,
        otherwise return vulnerabilities fixed by the `package`.
        """
        fixed_packages = self.get_fixed_packages(package=package)
        qs = package.vulnerabilities.filter(packagerelatedvulnerability__fix=fix)
        qs = qs.prefetch_related(
            Prefetch(
                "packages",
                queryset=fixed_packages,
                to_attr="filtered_fixed_packages",
            )
        )
        return VulnSerializerRefsAndSummary(
            instance=qs,
            many=True,
            context={"request": self.context["request"]},
        ).data

    def get_fixed_vulnerabilities(self, package) -> dict:
        """
        Return a mapping of vulnerabilities fixed in the given `package`.
        """
        return self.get_vulnerabilities_for_a_package(package=package, fix=True)

    def get_affected_vulnerabilities(self, package) -> dict:
        """
        Return a mapping of vulnerabilities that affect the given `package` (including packages that
        fix each vulnerability and whose version is greater than the `package` version).
        """
        excluded_purls = []
        package_vulnerabilities = self.get_vulnerabilities_for_a_package(package=package, fix=False)

        for vuln in package_vulnerabilities:
            for pkg in vuln["fixed_packages"]:
                real_purl = PackageURL.from_string(pkg["purl"])
                if package.version_class(real_purl.version) <= package.current_version:
                    excluded_purls.append(pkg)

            vuln["fixed_packages"] = [
                pkg for pkg in vuln["fixed_packages"] if pkg not in excluded_purls
            ]

        return package_vulnerabilities

    class Meta:
        model = Package
        fields = [
            "url",
            "purl",
            "type",
            "namespace",
            "name",
            "version",
            "qualifiers",
            "subpath",
            "next_non_vulnerable_version",
            "latest_non_vulnerable_version",
            "affected_by_vulnerabilities",
            "fixing_vulnerabilities",
        ]


class PackageFilterSet(filters.FilterSet):
    purl = filters.CharFilter(method="filter_purl")

    class Meta:
        model = Package
        fields = [
            "name",
            "type",
            "version",
            "subpath",
            "purl",
            "namespace",
            "packagerelatedvulnerability__fix",
        ]

    def filter_purl(self, queryset, name, value):
        purl = unquote(value)
        try:
            purl = PackageURL.from_string(purl)

        except ValueError as ve:
            raise serializers.ValidationError(
                detail={"error": f'"{purl}" is not a valid Package URL: {ve}'},
            )

        lookups = get_purl_query_lookups(purl)
        return self.queryset.filter(**lookups)


class PackageViewSet(viewsets.ReadOnlyModelViewSet):
    """
    Lookup for vulnerable packages by Package URL.
    """

    queryset = Package.objects.all()
    serializer_class = PackageSerializer
    filter_backends = (filters.DjangoFilterBackend,)
    filterset_class = PackageFilterSet
    throttle_classes = [StaffUserRateThrottle, AnonRateThrottle]

    # TODO: Fix the swagger documentation for this endpoint
    @action(detail=False, methods=["post"])
    def bulk_search(self, request):
        """
        Lookup for vulnerable packages using many Package URLs at once.
        """

        purls = request.data.get("purls", []) or []
        purl_only = request.data.get("purl_only", False)
        plain_purl = request.data.get("plain_purl", False)
        if not purls or not isinstance(purls, list):
            return Response(
                status=400,
                data={"Error": "A non-empty 'purls' list of PURLs is required."},
            )

        if plain_purl:
            purl_objects = [PackageURL.from_string(purl) for purl in purls]
            plain_purl_objects = [
                PackageURL(
                    type=purl.type,
                    namespace=purl.namespace,
                    name=purl.name,
                    version=purl.version,
                )
                for purl in purl_objects
            ]
            plain_purls = [str(purl) for purl in plain_purl_objects]

            query = (
                Package.objects.filter(plain_package_url__in=plain_purls)
                .order_by("plain_package_url")
                .distinct("plain_package_url")
            )

            if not purl_only:
                return Response(
                    PackageSerializer(query, many=True, context={"request": request}).data
                )

            # using order by and distinct because there will be
            # many fully qualified purl for a single plain purl
            vulnerable_purls = query.vulnerable().only("plain_package_url")
            vulnerable_purls = [str(package.plain_package_url) for package in vulnerable_purls]
            return Response(data=vulnerable_purls)

        query = Package.objects.filter(package_url__in=purls).distinct()

        if not purl_only:
            return Response(PackageSerializer(query, many=True, context={"request": request}).data)

        vulnerable_purls = query.vulnerable().only("package_url")
        vulnerable_purls = [str(package.package_url) for package in vulnerable_purls]
        return Response(data=vulnerable_purls)

    @action(detail=False, methods=["get"])
    def all(self, request):
        """
        Return the Package URLs of all packages known to be vulnerable.
        """
        vulnerable_packages = Package.objects.vulnerable().only("package_url").distinct()
        vulnerable_purls = [str(package.package_url) for package in vulnerable_packages]
        return Response(vulnerable_purls)


class VulnerabilityFilterSet(filters.FilterSet):
    class Meta:
        model = Vulnerability
        fields = ["vulnerability_id"]


class VulnerabilityViewSet(viewsets.ReadOnlyModelViewSet):
    """
    Lookup for vulnerabilities affecting packages.
    """

    def get_fixed_packages_qs(self):
        """
        Filter the packages that fixes a vulnerability
        on fields like name, namespace and type.
        """
        package_filter_data = {"packagerelatedvulnerability__fix": True}

        query_params = self.request.query_params
        for field_name in ["name", "namespace", "type"]:
            value = query_params.get(field_name)
            if value:
                package_filter_data[field_name] = value

        return PackageFilterSet(package_filter_data).qs

    def get_queryset(self):
        """
        Assign filtered packages queryset from `get_fixed_packages_qs`
        to a custom attribute `filtered_fixed_packages`
        """
        return Vulnerability.objects.prefetch_related(
            Prefetch(
                "packages",
                queryset=self.get_fixed_packages_qs(),
                to_attr="filtered_fixed_packages",
            )
        )

    serializer_class = VulnerabilitySerializer
    filter_backends = (filters.DjangoFilterBackend,)
    filterset_class = VulnerabilityFilterSet
    throttle_classes = [StaffUserRateThrottle, AnonRateThrottle]


class CPEFilterSet(filters.FilterSet):
    cpe = filters.CharFilter(method="filter_cpe")

    def filter_cpe(self, queryset, name, value):
        cpe = unquote(value)
        return self.queryset.filter(vulnerabilityreference__reference_id__startswith=cpe).distinct()


class CPEViewSet(viewsets.ReadOnlyModelViewSet):
    """
    Lookup for vulnerabilities by CPE (https://nvd.nist.gov/products/cpe)
    """

    queryset = Vulnerability.objects.filter(
        vulnerabilityreference__reference_id__startswith="cpe"
    ).distinct()
    serializer_class = VulnerabilitySerializer
    filter_backends = (filters.DjangoFilterBackend,)
    throttle_classes = [StaffUserRateThrottle, AnonRateThrottle]
    filterset_class = CPEFilterSet

    @action(detail=False, methods=["post"])
    def bulk_search(self, request):
        """
        Lookup for vulnerabilities using many CPEs at once.
        """
        cpes = request.data.get("cpes", []) or []
        if not cpes or not isinstance(cpes, list):
            return Response(
                status=400,
                data={"Error": "A non-empty 'cpes' list of CPEs is required."},
            )
        for cpe in cpes:
            if not cpe.startswith("cpe"):
                return Response(status=400, data={"Error": f"Invalid CPE: {cpe}"})
        vulnerabilitiesResponse = Vulnerability.objects.filter(
            vulnerabilityreference__reference_id__in=cpes
        ).distinct()
        return Response(
            VulnerabilitySerializer(
                vulnerabilitiesResponse, many=True, context={"request": request}
            ).data
        )


class AliasFilterSet(filters.FilterSet):
    alias = filters.CharFilter(method="filter_alias")

    def filter_alias(self, queryset, name, value):
        alias = unquote(value)
        return self.queryset.filter(aliases__alias__icontains=alias)


class AliasViewSet(viewsets.ReadOnlyModelViewSet):
    """
    Lookup for vulnerabilities by vulnerability aliases such as a CVE
    (https://nvd.nist.gov/general/cve-process).
    """

    queryset = Vulnerability.objects.all()
    serializer_class = VulnerabilitySerializer
    filter_backends = (filters.DjangoFilterBackend,)
    filterset_class = AliasFilterSet
    throttle_classes = [StaffUserRateThrottle, AnonRateThrottle]<|MERGE_RESOLUTION|>--- conflicted
+++ resolved
@@ -48,25 +48,6 @@
     Used for nesting inside vulnerability focused APIs.
     """
 
-<<<<<<< HEAD
-    affected_by_vulnerabilities = serializers.SerializerMethodField("get_affected_vulnerabilities")
-
-    def get_affected_vulnerabilities(self, package):
-        parent_affected_vulnerabilities = package.fixed_package_details.get("vulnerabilities", None)
-        affected_vulnerabilities = []
-
-        if parent_affected_vulnerabilities:
-            for vuln in parent_affected_vulnerabilities:
-                affected_vulnerability = {}
-
-                affected_vulnerability["vulnerability"] = vuln.get(
-                    "vulnerability", None
-                ).vulnerability_id
-
-                affected_vulnerabilities.append(affected_vulnerability)
-
-        return affected_vulnerabilities
-=======
     def get_affected_vulnerabilities(self, package):
         parent_affected_vulnerabilities = package.fixed_package_details.get("vulnerabilities") or []
         affected_vulnerabilities = []
@@ -85,17 +66,12 @@
             return affected_vulnerability
 
     affected_by_vulnerabilities = serializers.SerializerMethodField("get_affected_vulnerabilities")
->>>>>>> 91c18173
 
     purl = serializers.CharField(source="package_url")
 
     class Meta:
         model = Package
-<<<<<<< HEAD
-        fields = ["url", "purl", "affected_by_vulnerabilities"]
-=======
         fields = ["url", "purl", "is_vulnerable", "affected_by_vulnerabilities"]
->>>>>>> 91c18173
 
 
 class MinimalVulnerabilitySerializer(serializers.HyperlinkedModelSerializer):
@@ -174,11 +150,6 @@
         next_non_vulnerable = package.fixed_package_details.get("next_non_vulnerable", None)
         if next_non_vulnerable:
             return next_non_vulnerable.version
-<<<<<<< HEAD
-        else:
-            return None
-=======
->>>>>>> 91c18173
 
     latest_non_vulnerable_version = serializers.SerializerMethodField("get_latest_non_vulnerable")
 
@@ -186,11 +157,6 @@
         latest_non_vulnerable = package.fixed_package_details.get("latest_non_vulnerable", None)
         if latest_non_vulnerable:
             return latest_non_vulnerable.version
-<<<<<<< HEAD
-        else:
-            return None
-=======
->>>>>>> 91c18173
 
     purl = serializers.CharField(source="package_url")
 
