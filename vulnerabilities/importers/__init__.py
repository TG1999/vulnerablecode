#
# Copyright (c) nexB Inc. and others. All rights reserved.
# VulnerableCode is a trademark of nexB Inc.
# SPDX-License-Identifier: Apache-2.0
# See http://www.apache.org/licenses/LICENSE-2.0 for the license text.
# See https://github.com/nexB/vulnerablecode for support or download.
# See https://aboutcode.org for more information about nexB OSS projects.
#

from vulnerabilities.importers import alpine_linux
from vulnerabilities.importers import archlinux
from vulnerabilities.importers import debian
from vulnerabilities.importers import debian_oval
from vulnerabilities.importers import github
from vulnerabilities.importers import gitlab
from vulnerabilities.importers import kaybee
from vulnerabilities.importers import nginx
from vulnerabilities.importers import npm
from vulnerabilities.importers import nvd
from vulnerabilities.importers import openssl
from vulnerabilities.importers import postgresql
from vulnerabilities.importers import pypa
from vulnerabilities.importers import pysec
from vulnerabilities.importers import redhat
from vulnerabilities.importers import retiredotnet
from vulnerabilities.importers import ubuntu

IMPORTERS_REGISTRY = [
    nginx.NginxImporter,
    alpine_linux.AlpineImporter,
    github.GitHubAPIImporter,
    nvd.NVDImporter,
    openssl.OpensslImporter,
    redhat.RedhatImporter,
    pysec.PyPIImporter,
    debian.DebianImporter,
    gitlab.GitLabAPIImporter,
    postgresql.PostgreSQLImporter,
    pypa.PyPaImporter,
    archlinux.ArchlinuxImporter,
    ubuntu.UbuntuImporter,
    debian_oval.DebianOvalImporter,
    npm.NpmImporter,
<<<<<<< HEAD
    kaybee.KaybeeImporter,
=======
    retiredotnet.RetireDotnetImporter,
>>>>>>> fe574fc9
]

IMPORTERS_REGISTRY = {x.qualified_name: x for x in IMPORTERS_REGISTRY}<|MERGE_RESOLUTION|>--- conflicted
+++ resolved
@@ -41,11 +41,8 @@
     ubuntu.UbuntuImporter,
     debian_oval.DebianOvalImporter,
     npm.NpmImporter,
-<<<<<<< HEAD
+    retiredotnet.RetireDotnetImporter,
     kaybee.KaybeeImporter,
-=======
-    retiredotnet.RetireDotnetImporter,
->>>>>>> fe574fc9
 ]
 
 IMPORTERS_REGISTRY = {x.qualified_name: x for x in IMPORTERS_REGISTRY}